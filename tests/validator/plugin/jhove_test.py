--- conflicted
+++ resolved
@@ -1,104 +1,101 @@
-"""Test module for jhove.py"""
-import os
-import pytest
-
-from ipt.validator.jhove import Jhove
-from ipt.utils import ValidationException
-
-TESTDATADIR_BASE = os.path.abspath(
-    os.path.join(os.path.dirname(__file__), '../../data'))
-TESTDATADIR = os.path.abspath(
-    os.path.join(TESTDATADIR_BASE, '02_filevalidation_data'))
-
-
-@pytest.mark.usefixtures("monkeypatch_Popen")
-@pytest.mark.parametrize(
-    ["filename", "mimetype", "version", "exitcode", "stdout", "stderr"],
-    [
-        ("02_filevalidation_data/gif_87a/wrong_mime.JPG",
-         "image/gif", "", 117, "Invalid GIF header", ""),
-        ("test-sips/CSC_test001/kuvat/P1020137.JPG",
-         "image/jpeg", "", 0, "Well-Formed and valid", ""),
-        ("02_filevalidation_data/html/valid.htm",
-         "text/html", "HTML.4.01", 0, "Well-Formed and valid", ""),
-        ("02_filevalidation_data/html/notvalid.htm",
-         "text/html", "HTML.4.01", 117, "Well-Formed, but not valid", ""),
-        ("test-sips/CSC_test004/fd2009-00002919-pdf001.pdf",
-         "application/pdf", "1.4", 0, "Well-Formed and valid", ""),
-        ("02_filevalidation_data/gif_89a/valid.gif",
-         "image/gif", "89a", 0, "Well-Formed and valid", ""),
-        ("02_filevalidation_data/gif_89a/invalid.gif",
-         "image/gif", "89a", 117, "Not well-formed", ""),
-        ("02_filevalidation_data/gif_87a/valid.gif",
-         "image/gif", "87a", 0, "Well-Formed", ""),
-        ("02_filevalidation_data/gif_87a/invalid.gif",
-         "image/gif", "87a", 117, "Not well-formed", ""),
-        ("02_filevalidation_data/pdfa-1/valid.pdf",
-         "application/pdf", "1.4", 0, "Well-Formed and valid", ""),
-        ("02_filevalidation_data/pdfa-1/invalid.pdf",
-         "application/pdf", "1.4", 117, "Not well-formed", ""),
-        ("02_filevalidation_data/tiff/valid.tif",
-         "image/tiff", "6.0", 0, "Well-Formed and valid", ""),
-        ("02_filevalidation_data/tiff/invalid.tif",
-         "image/tiff", "6.0", 117, "Not well-formed", ""),
-<<<<<<< HEAD
-=======
-        ("02_filevalidation_data/pdf_1_5/sample_1_5.pdf",
-         "application/pdf", "1.5", 0, "Well-Formed and valid", ""),
-        ("02_filevalidation_data/pdf_1_6/sample_1_6.pdf",
-         "application/pdf", "1.6", 0, "Well-Formed and valid", ""),
->>>>>>> a08b0a32
-        ("02_filevalidation_data/tiff/valid_version5.tif",
-         "image/tiff", "6.0", 0, "Well-Formed and valid", ""),
-    ])
-def test_validate(filename, mimetype, version, exitcode, stdout, stderr):
-    """Test cases of Jhove validation"""
-    file_path = os.path.join(TESTDATADIR_BASE, filename)
-    fileinfo = {
-        "filename": file_path,
-        "format": {
-            "mimetype": mimetype,
-            "version": version
-        }
-    }
-
-    validator = Jhove(fileinfo)
-    (exitcode_result, stdout_result, stderr_result) = validator.validate()
-    assert exitcode == exitcode_result
-    assert stdout in stdout_result
-    assert stderr in stderr_result
-
-
-@pytest.mark.usefixtures("monkeypatch_Popen")
-def test_system_error(monkeypatch):
-    """
-    Test for system error(missing file)
-    """
-
-    # Jhove module not found for mimetype
-    with pytest.raises(ValidationException):
-        file_path = os.path.join(TESTDATADIR, "gif_87a/valid.gif")
-        fileinfo = {
-            "filename": file_path,
-            "format": {
-                "mimetype": "foo",
-                "version": "100"
-            }
-        }
-
-        Jhove(fileinfo)
-
-    # jhove command not found
-    with pytest.raises(OSError):
-        file_path = os.path.join(TESTDATADIR, "gif_87a/valid.gif")
-        fileinfo = {
-            "filename": file_path,
-            "format": {
-                "mimetype": "image/tiff",
-                "version": "1.0"
-            }
-        }
-
-        validator = Jhove(fileinfo)
-        monkeypatch.setattr(validator, 'exec_cmd', ['foo'])
-        validator.validate()
+"""Test module for jhove.py"""
+import os
+import pytest
+
+from ipt.validator.jhove import Jhove
+from ipt.utils import ValidationException
+
+TESTDATADIR_BASE = os.path.abspath(
+    os.path.join(os.path.dirname(__file__), '../../data'))
+TESTDATADIR = os.path.abspath(
+    os.path.join(TESTDATADIR_BASE, '02_filevalidation_data'))
+
+
+@pytest.mark.usefixtures("monkeypatch_Popen")
+@pytest.mark.parametrize(
+    ["filename", "mimetype", "version", "exitcode", "stdout", "stderr"],
+    [
+        ("02_filevalidation_data/gif_87a/wrong_mime.JPG",
+         "image/gif", "", 117, "Invalid GIF header", ""),
+        ("test-sips/CSC_test001/kuvat/P1020137.JPG",
+         "image/jpeg", "", 0, "Well-Formed and valid", ""),
+        ("02_filevalidation_data/html/valid.htm",
+         "text/html", "HTML.4.01", 0, "Well-Formed and valid", ""),
+        ("02_filevalidation_data/html/notvalid.htm",
+         "text/html", "HTML.4.01", 117, "Well-Formed, but not valid", ""),
+        ("test-sips/CSC_test004/fd2009-00002919-pdf001.pdf",
+         "application/pdf", "1.4", 0, "Well-Formed and valid", ""),
+        ("02_filevalidation_data/gif_89a/valid.gif",
+         "image/gif", "89a", 0, "Well-Formed and valid", ""),
+        ("02_filevalidation_data/gif_89a/invalid.gif",
+         "image/gif", "89a", 117, "Not well-formed", ""),
+        ("02_filevalidation_data/gif_87a/valid.gif",
+         "image/gif", "87a", 0, "Well-Formed", ""),
+        ("02_filevalidation_data/gif_87a/invalid.gif",
+         "image/gif", "87a", 117, "Not well-formed", ""),
+        ("02_filevalidation_data/pdfa-1/valid.pdf",
+         "application/pdf", "1.4", 0, "Well-Formed and valid", ""),
+        ("02_filevalidation_data/pdfa-1/invalid.pdf",
+         "application/pdf", "1.4", 117, "Not well-formed", ""),
+        ("02_filevalidation_data/tiff/valid.tif",
+         "image/tiff", "6.0", 0, "Well-Formed and valid", ""),
+        ("02_filevalidation_data/tiff/invalid.tif",
+         "image/tiff", "6.0", 117, "Not well-formed", ""),
+        ("02_filevalidation_data/pdf_1_5/sample_1_5.pdf",
+         "application/pdf", "1.5", 0, "Well-Formed and valid", ""),
+        ("02_filevalidation_data/pdf_1_6/sample_1_6.pdf",
+         "application/pdf", "1.6", 0, "Well-Formed and valid", ""),
+        ("02_filevalidation_data/tiff/valid_version5.tif",
+         "image/tiff", "6.0", 0, "Well-Formed and valid", ""),
+    ])
+def test_validate(filename, mimetype, version, exitcode, stdout, stderr):
+    """Test cases of Jhove validation"""
+    file_path = os.path.join(TESTDATADIR_BASE, filename)
+    fileinfo = {
+        "filename": file_path,
+        "format": {
+            "mimetype": mimetype,
+            "version": version
+        }
+    }
+
+    validator = Jhove(fileinfo)
+    (exitcode_result, stdout_result, stderr_result) = validator.validate()
+    assert exitcode == exitcode_result
+    assert stdout in stdout_result
+    assert stderr in stderr_result
+
+
+@pytest.mark.usefixtures("monkeypatch_Popen")
+def test_system_error(monkeypatch):
+    """
+    Test for system error(missing file)
+    """
+
+    # Jhove module not found for mimetype
+    with pytest.raises(ValidationException):
+        file_path = os.path.join(TESTDATADIR, "gif_87a/valid.gif")
+        fileinfo = {
+            "filename": file_path,
+            "format": {
+                "mimetype": "foo",
+                "version": "100"
+            }
+        }
+
+        Jhove(fileinfo)
+
+    # jhove command not found
+    with pytest.raises(OSError):
+        file_path = os.path.join(TESTDATADIR, "gif_87a/valid.gif")
+        fileinfo = {
+            "filename": file_path,
+            "format": {
+                "mimetype": "image/tiff",
+                "version": "1.0"
+            }
+        }
+
+        validator = Jhove(fileinfo)
+        monkeypatch.setattr(validator, 'exec_cmd', ['foo'])
+        validator.validate()